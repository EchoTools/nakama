--- conflicted
+++ resolved
@@ -7,11 +7,7 @@
 	"fmt"
 	"time"
 
-<<<<<<< HEAD
-	rtapiv4 "github.com/echotools/nevr-common/v4/gen/go/rtapi"
-=======
 	telemetryv1 "github.com/echotools/nevr-common/v4/gen/go/telemetry/v1"
->>>>>>> be0a0f4b
 	"github.com/gofrs/uuid/v5"
 	"github.com/heroiclabs/nakama-common/runtime"
 	"go.mongodb.org/mongo-driver/bson"
@@ -30,15 +26,9 @@
 
 // SessionEvent represents a simple session event object
 type SessionEvent struct {
-<<<<<<< HEAD
-	MatchID MatchID                         `bson:"match_id" json:"match_id"`
-	UserID  string                          `bson:"user_id,omitempty" json:"user_id,omitempty"`
-	Data    *rtapiv4.LobbySessionStateFrame `bson:"data,omitempty" json:"data,omitempty"`
-=======
 	MatchID MatchID                             `bson:"match_id" json:"match_id"`
 	UserID  string                              `bson:"user_id,omitempty" json:"user_id,omitempty"`
 	Data    *telemetryv1.LobbySessionStateFrame `bson:"data,omitempty" json:"data,omitempty"`
->>>>>>> be0a0f4b
 }
 
 // StoreSessionEvent stores a session event to MongoDB
@@ -157,11 +147,7 @@
 func StoreSessionEventRPC(ctx context.Context, logger runtime.Logger, db *sql.DB, nk runtime.NakamaModule, payload string) (string, error) {
 	// Parse the payload as SessionEvent
 
-<<<<<<< HEAD
-	msg := &rtapiv4.LobbySessionStateFrame{}
-=======
 	msg := &telemetryv1.LobbySessionStateFrame{}
->>>>>>> be0a0f4b
 
 	if err := protojson.Unmarshal([]byte(payload), msg); err != nil {
 		return "", fmt.Errorf("invalid request payload: %w", err)
