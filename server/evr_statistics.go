--- conflicted
+++ resolved
@@ -112,10 +112,6 @@
 		fracPart := absF - float64(intPart)       // Get the fractional part (0.0 to 1.0)
 		
 		// Encode so more negative values have smaller scores
-<<<<<<< HEAD
-		score := scoreOffset - 1 - intPart                   // More negative = smaller score
-		subscore := int64((1.0 - fracPart) * float64(fracScale - 1)) // Invert fractional for proper ordering
-=======
 		// Use range [0, scoreOffset-1] for all negative values
 		score := scoreOffset - 1 - intPart                 // More negative = smaller score
 		
@@ -127,7 +123,6 @@
 		} else {
 			subscore = int64((1.0 - fracPart) * float64(fracScale - 1))
 		}
->>>>>>> 300d2872
 		
 		return score, subscore, nil
 	} else {
@@ -169,10 +164,6 @@
 	
 	if score < scoreOffset {
 		// Negative number: score in range [0, scoreOffset)
-<<<<<<< HEAD
-		intPart := scoreOffset - 1 - score             // Convert back to magnitude
-		fracPart := 1.0 - (float64(subscore) / float64(fracScale - 1)) // Uninvert the fractional part
-=======
 		intPart := scoreOffset - 1 - score               // Convert back to magnitude
 		
 		// Handle exact integers vs fractional values
@@ -183,7 +174,6 @@
 			fracPart = 1.0 - (float64(subscore) / float64(fracScale - 1)) // Uninvert the fractional part
 		}
 		
->>>>>>> 300d2872
 		return -(float64(intPart) + fracPart), nil
 	} else {
 		// Zero or positive number: score in range [scoreOffset, ∞)
