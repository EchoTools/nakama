package server

import (
	"context"
	"encoding/json"
	"fmt"
	"slices"
	"sort"
	"strings"
	"time"

	"github.com/bwmarrin/discordgo"
	"github.com/gofrs/uuid/v5"
	"github.com/heroiclabs/nakama-common/api"
	"github.com/heroiclabs/nakama-common/runtime"
	"github.com/heroiclabs/nakama/v3/server/evr"
	"google.golang.org/grpc/codes"
	"google.golang.org/grpc/status"
)

type UserProfileRequestOptions struct {
	IncludeSuspensionsEmbed      bool
	IncludePastSuspensions       bool
	IncludeCurrentMatchesEmbed   bool
	IncludeVRMLHistoryEmbed      bool
	IncludePastDisplayNamesEmbed bool
	IncludeAlternatesEmbed       bool

	IncludeDiscordDisplayName      bool
	IncludeSuspensionAuditorNotes  bool
	IncludeInactiveSuspensions     bool
	ErrorIfAccountDisabled         bool
	IncludePartyGroupName          bool
	IncludeDefaultMatchmakingGuild bool
	IncludeLinkedDevices           bool
	StripIPAddresses               bool
	IncludeRecentLogins            bool
	IncludePasswordSetState        bool
	IncludeGuildRoles              bool
	IncludeAllGuilds               bool
	ShowLoginsSince                time.Time
	SendFileOnError                bool // If true, send a file with the error message instead of an ephemeral message
}

const (
	WhoAmISecondaryColor = 0x00CC00 // Green
	WhoAmIBaseColor      = 0xFFA500 // Orange
	WhoAmISystemColor    = 0x800080 // Purple
)

type WhoAmI struct {
	GroupID string

	loginHistory        *LoginHistory
	profile             *EVRProfile
	guildGroups         map[string]*GuildGroup
	matchmakingSettings *MatchmakingSettings
	displayNameHistory  *DisplayNameHistory
	journal             *GuildEnforcementJournal
	activeSuspensions   ActiveGuildEnforcements
	potentialAlternates map[string]*api.Account
	opts                UserProfileRequestOptions
}

func NewWhoAmI(ctx context.Context, logger runtime.Logger, nk runtime.NakamaModule, guildGroupRegistry *GuildGroupRegistry, cache *DiscordIntegrator, profile *EVRProfile, loginHistory *LoginHistory, matchmakingSettings *MatchmakingSettings, guildGroups map[string]*GuildGroup, displayNameHistory *DisplayNameHistory, journal *GuildEnforcementJournal, potentialAlternates map[string]*api.Account, activeSuspensions ActiveGuildEnforcements, opts UserProfileRequestOptions, groupID string) *WhoAmI {

	return &WhoAmI{
		GroupID: groupID,

		loginHistory:        loginHistory,
		profile:             profile,
		guildGroups:         guildGroups,
		matchmakingSettings: matchmakingSettings,
		displayNameHistory:  displayNameHistory,
		journal:             journal,
		activeSuspensions:   activeSuspensions,
		potentialAlternates: potentialAlternates,
		opts:                opts,
	}
}

// basic account Detail
func (w *WhoAmI) createUserAccountDetailsEmbed() *discordgo.MessageEmbed {

	var (
		currentDisplayNameByGroupID = w.profile.DisplayNamesByGroupID()
		lastSeen                    string
		partyGroupName              string
		defaultMatchmakingGuildName string
		recentLogins                string
		linkedDevices               string
	)

	// If the player is online, set the last seen time to now.
	// If the player is offline, set the last seen time to the last login time.
	if w.profile.IsOnline() {
		lastSeen = "Now"
	} else {
		lastSeen = fmt.Sprintf("<t:%d:R>", w.loginHistory.LastSeen().UTC().Unix())
	}

	// Build a list of the players active display names, by guild group
	activeDisplayNames := make([]string, 0, len(currentDisplayNameByGroupID))
	for gid, dn := range currentDisplayNameByGroupID {
		if gg, ok := w.guildGroups[gid]; ok {
			guildName := EscapeDiscordMarkdown(gg.Name())
			// Replace `'s with `\'s`
			dn = strings.ReplaceAll(dn, "`", "\\`")
			activeDisplayNames = append(activeDisplayNames, fmt.Sprintf("%s: `%s`", guildName, dn))

		}
	}
	slices.Sort(activeDisplayNames)

	if w.opts.IncludeLinkedDevices {
		// Build a list of the players linked devices/XPIDs
		xpidStrs := make([]string, 0, len(w.profile.LinkedXPIDs()))
		for _, xpid := range w.profile.LinkedXPIDs() {
			if w.opts.StripIPAddresses {
				xpidStrs = append(xpidStrs, xpid.String())
			}
		}
		linkedDevices = strings.Join(xpidStrs, "\n")
	}

	if w.opts.IncludeDefaultMatchmakingGuild {
		if gg, ok := w.guildGroups[w.profile.GetActiveGroupID().String()]; ok {
			defaultMatchmakingGuildName = EscapeDiscordMarkdown(gg.Name())
		}
	}
	if w.opts.IncludePartyGroupName {
		partyGroupName = "not set"
		if w.matchmakingSettings != nil && w.matchmakingSettings.LobbyGroupName != "" {
			partyGroupName = "`" + w.matchmakingSettings.LobbyGroupName + "`"
		}
	}

	if w.opts.IncludeRecentLogins {
		recentLogins = w.createRecentLoginsFieldValue()
	}

	passwordState := ""
	if w.opts.IncludePasswordSetState {
		if w.profile.HasPasswordSet() {
			passwordState = "Yes"
		} else {
			passwordState = "No"
		}
	}

	embed := &discordgo.MessageEmbed{
		Description: fmt.Sprintf("<@%s>", w.profile.DiscordID()),
		Color:       WhoAmIBaseColor,
		Author: &discordgo.MessageEmbedAuthor{
			Name: "EchoVRCE Account",
		},
		Fields: []*discordgo.MessageEmbedField{
			{
				Name:   "Username",
				Value:  w.profile.Username(),
				Inline: true,
			},
			{
				Name:   "Discord ID",
				Value:  w.profile.DiscordID(),
				Inline: true,
			},
			{
				Name:   "Password Set",
				Value:  passwordState,
				Inline: true,
			},
			{
				Name:   "Created",
				Value:  fmt.Sprintf("<t:%d:R>", w.profile.CreatedAt().UTC().Unix()),
				Inline: true,
			},
			{
				Name:   "Last Seen",
				Value:  lastSeen,
				Inline: true,
			},
			{
				Name:   "Public Matchmaking Guild",
				Value:  defaultMatchmakingGuildName,
				Inline: true,
			},
			{
				Name:   "Party Group",
				Value:  partyGroupName,
				Inline: true,
			},
			{
				Name:   "Linked Devices",
				Value:  linkedDevices,
				Inline: false,
			},
			{
				Name:   "Recent Logins",
				Value:  recentLogins,
				Inline: false,
			},
			{
				Name:   "Display Names",
				Value:  strings.Join(activeDisplayNames, "\n"),
				Inline: false,
			},
			{
				Name:   "Guild Memberships",
				Value:  w.createGuildMembershipsEmbedFieldValue(),
				Inline: false,
			},
		},
		Footer: &discordgo.MessageEmbedFooter{
			Text: fmt.Sprintf("Nakama ID: %s", w.profile.UserID()),
		},
	}

	if w.profile.IsDisabled() {
		embed.Color = 0xCC0000
		embed.Fields = append(embed.Fields, &discordgo.MessageEmbedField{
			Name:   "Account Status",
			Value:  "Disabled",
			Inline: true,
		})
	}

	return embed
}

func (w *WhoAmI) createRecentLoginsFieldValue() string {

	loginsByXPID := make(map[evr.EvrId]time.Time, 0)

	// Only include the latest login for each XPID
	for _, e := range w.loginHistory.History {
		if e.UpdatedAt.Before(w.opts.ShowLoginsSince) {
			continue
		}
		if ts, ok := loginsByXPID[e.XPID]; !ok || ts.Before(e.UpdatedAt) {
			loginsByXPID[e.XPID] = e.UpdatedAt
		}
	}

	lines := make([]string, 0, len(w.loginHistory.History))
	for xpid, ts := range loginsByXPID {
		lines = append(lines, fmt.Sprintf("<t:%d:R> - `%s`", ts.UTC().Unix(), xpid.String()))
	}
	slices.Sort(lines)
	slices.Reverse(lines)

	return strings.Join(lines, "\n")
}

func (WhoAmI) createMatchmakingEmbed(account *EVRProfile, guildGroups map[string]*GuildGroup, matchmakingSettings *MatchmakingSettings, labels []*MatchLabel, lastMatchmakingError error) *discordgo.MessageEmbed {
	if matchmakingSettings == nil {
		return nil
	}

	matchList := make([]string, 0, len(labels))

	for _, l := range labels {
		guildName := ""
		if gg, ok := guildGroups[l.GetGroupID().String()]; ok {
			guildName = EscapeDiscordMarkdown(gg.Name())
		}

		link := fmt.Sprintf("https://echo.taxi/spark://c/%s", strings.ToUpper(l.ID.UUID.String()))
		players := make([]string, 0, len(l.Players))
		for _, p := range l.Players {
			players = append(players, fmt.Sprintf("<@!%s>", p.DiscordID))
		}
		line := fmt.Sprintf("%s (%s)- %s\n%s", guildName, l.Mode.String(), link, strings.Join(players, ", "))
		matchList = append(matchList, line)
	}

	if len(matchList) == 0 && lastMatchmakingError == nil {
		return nil
	}
	lastMatchmakingErrorStr := ""
	if lastMatchmakingError != nil {
		lastMatchmakingErrorStr = lastMatchmakingError.Error()
	}

	embed := &discordgo.MessageEmbed{
		Title: "Matchmaking",
		Fields: []*discordgo.MessageEmbedField{

			{
				Name:   "Match List",
				Value:  strings.Join(matchList, "\n"),
				Inline: false,
			},
			{
				Name:   "Last Matchmaking Error",
				Value:  lastMatchmakingErrorStr,
				Inline: true,
			},
		},
	}

	return embed
}

func (WhoAmI) createPastDisplayNameEmbed(history *DisplayNameHistory, groupID string) *discordgo.MessageEmbed {
	if history == nil || len(history.Histories) == 0 {
		return nil
	}

	displayNameMap := make(map[string]time.Time)

	for gid, items := range history.Histories {
		if groupID != "" && gid != groupID {
			continue
		}
		for dn, ts := range items {
			dn = fmt.Sprintf("`%s`", dn)
			if e, ok := displayNameMap[dn]; !ok || e.After(ts) {
				displayNameMap[dn] = ts
			}
		}
	}

	displayNames := make([]string, 0, len(displayNameMap))
	for dn := range displayNameMap {
		displayNames = append(displayNames, dn)
	}

	slices.SortStableFunc(displayNames, func(a, b string) int {
		return int(displayNameMap[a].Unix() - displayNameMap[b].Unix())
	})

	if len(displayNames) > 10 {
		displayNames = displayNames[len(displayNames)-10:]
	}

	if len(displayNames) == 0 {
		return nil
	}

	return &discordgo.MessageEmbed{
		Title:  "Past Display Names",
		Color:  WhoAmIBaseColor,
		Fields: []*discordgo.MessageEmbedField{{Name: "Display Names", Value: strings.Join(displayNames, "\n"), Inline: false}},
	}
}

func (w *WhoAmI) createGuildMembershipsEmbedFieldValue() string {
	if len(w.guildGroups) == 0 {
		return ""
	}

	guildGroups := make([]*GuildGroup, 0, len(w.guildGroups))
	for _, group := range w.guildGroups {
		guildGroups = append(guildGroups, group)
	}

	sort.SliceStable(guildGroups, func(i, j int) bool {
		return guildGroups[i].Name() < guildGroups[j].Name()
	})

	lines := make([]string, 0, len(guildGroups))

	for _, group := range guildGroups {

		groupStr := group.Name()
		userIDStr := w.profile.UserID()
		if w.opts.IncludeGuildRoles {
			// Add the roles
			activeRoleMap := map[string]bool{
				"owner":       group.IsOwner(userIDStr),
				"matchmaking": group.IsAllowedMatchmaking(userIDStr),
				"auditor":     group.IsAuditor(userIDStr),
				"enforcer":    group.IsEnforcer(userIDStr),
				"server-host": group.IsServerHost(userIDStr),
				"allocator":   group.IsAllocator(userIDStr),
				"api-access":  group.IsAPIAccess(userIDStr),
				"suspended":   group.IsSuspended(userIDStr, nil),
				"vpn-bypass":  group.IsVPNBypass(userIDStr),
			}

			roles := make([]string, 0, len(activeRoleMap))
			for role, ok := range activeRoleMap {
				if ok {
					roles = append(roles, role)
				}
			}

			slices.SortStableFunc(roles, func(a, b string) int {
				return int(slices.Index([]string{"owner", "enforcer", "auditor", "server-host", "allocator", "matchmaking", "api-access", "vpn-bypass", "limited-access", "suspended"}, a) - slices.Index([]string{"owner", "enforcer", "auditor", "server-host", "allocator", "api-access", "suspended", "vpn-bypass", "limited-access", "matchmaking"}, b))
			})

			if len(roles) > 0 {
				groupStr += fmt.Sprintf(" (%s)", strings.Join(roles, ", "))
			}
		}

		lines = append(lines, groupStr)
	}

	return strings.Join(lines, "\n")
}

func (w *WhoAmI) createSuspensionsEmbed() *discordgo.MessageEmbed {
	groupIDs := make([]string, 0, len(w.guildGroups))
	for _, g := range w.guildGroups {
		groupIDs = append(groupIDs, g.Group.Id)
	}

	voids := w.journal.GroupVoids(groupIDs...)
	for {
		// Loop until the embed size is less than 1024 bytes
		fields := make([]*discordgo.MessageEmbedField, 0, len(w.journal.RecordsByGroupID))

		for groupID, records := range w.journal.RecordsByGroupID {
			if !w.opts.IncludeAllGuilds && !slices.Contains(groupIDs, groupID) {
				continue
			}

			gName := groupID
			if gg, ok := w.guildGroups[groupID]; ok {
				gName = EscapeDiscordMarkdown(gg.Name())
			}
			if field := createSuspensionDetailsEmbedField(gName, records, voids, w.opts.IncludeInactiveSuspensions, w.opts.IncludeSuspensionAuditorNotes, w.opts.IncludeSuspensionAuditorNotes, w.GroupID); field != nil {
				if field.Value != "" {
					fields = append(fields, field)
				}
			}
		}

		if len(fields) == 0 {
			return nil
		}

		// Sort the fields by group name
		sort.SliceStable(fields, func(i, j int) bool {
			return fields[i].Name < fields[j].Name
		})

		embed := &discordgo.MessageEmbed{
			Title:  "Suspensions",
			Color:  WhoAmISecondaryColor,
			Fields: fields,
		}
		// If any of the suspensions are active, set the color to red

		if len(w.journal.ActiveSuspensions()) > 0 {
			embed.Color = 0xCC0000 // Red if there are active suspensions
		}

		return embed
	}
}

func (*WhoAmI) createVRMLHistoryEmbed(s *VRMLPlayerSummary) *discordgo.MessageEmbed {
	if s == nil || s.User == nil {
		return nil
	}

	embed := &discordgo.MessageEmbed{
		Title:  "VRML History",
		Color:  WhoAmISecondaryColor,
		Fields: make([]*discordgo.MessageEmbedField, 0, 4),
	}

	if s.Player == nil {
		// If the player page isn't found, display the user page
		embed.Fields = append(embed.Fields, &discordgo.MessageEmbedField{
			Name:   "User Page",
			Value:  fmt.Sprintf("[%s](https://vrmasterleague.com/Users/%s)", s.User.UserName, s.User.ID),
			Inline: false,
		}, &discordgo.MessageEmbedField{
			Name:   "Match Counts",
			Value:  "N/A - Player Page Not Found",
			Inline: false,
		})
	} else {
		embed.Fields = append(embed.Fields, &discordgo.MessageEmbedField{
			Name:   "Player Page",
			Value:  fmt.Sprintf("[%s](https://vrmasterleague.com/EchoArena/Players/%s)", s.Player.User.UserName, s.Player.ThisGame.PlayerID),
			Inline: false,
		})

		matchCountsBySeason := make(map[string]int, 0)

		for sID, teams := range s.MatchCountsBySeasonByTeam {
			for _, n := range teams {
				seasonName, ok := vrmlSeasonDescriptionMap[sID]
				if !ok {
					seasonName = string(sID)
				} else {
					sNumber, _ := strings.CutPrefix(seasonName, "Season ")
					seasonName = "S" + sNumber
				}

				matchCountsBySeason[seasonName] += n
			}
		}
		if len(matchCountsBySeason) == 0 {
			embed.Fields = append(embed.Fields, &discordgo.MessageEmbedField{
				Name:   "Match Counts",
				Value:  "No matches found",
				Inline: false,
			})
		} else {

			// Create a list of the match counts (i.e. season: count)
			lines := make([]string, 0, len(matchCountsBySeason))
			for season, count := range matchCountsBySeason {
				lines = append(lines, fmt.Sprintf("%s: %d", season, count))
			}
			slices.Sort(lines)

			embed.Fields = append(embed.Fields, &discordgo.MessageEmbedField{
				Name:   "Match Counts",
				Value:  strings.Join(lines, "\n"),
				Inline: true,
			})
		}
	}

	return embed
}

func (w *WhoAmI) createAlternatesEmbed() *discordgo.MessageEmbed {
	var (
		alternatesEmbed *discordgo.MessageEmbed
		hasSuspendedAlt bool
	)

	// Check for any suspensions on alternate accounts

	thisGroupSuspensions := w.activeSuspensions[w.GroupID]
	potentialAlternates := make([]string, 0, len(w.loginHistory.AlternateMatches))

	for altUserID, matches := range w.loginHistory.AlternateMatches {
		altAccount, ok := w.potentialAlternates[altUserID]
		if !ok {
			continue // Skip if the alternate account is not found
		}

		state := ""
		if altAccount.GetDisableTime() != nil {
			state = "disabled"
		}

		items := make([]string, 0, len(matches))
		for _, m := range matches {
			items = append(items, m.Items...)
		}
		slices.Sort(items)
		items = slices.Compact(items)
		suspendedText := ""
		var altsRecord GuildEnforcementRecord
		for _, r := range thisGroupSuspensions {
			if r.UserID == altUserID {
				// Collect the worst, or most widely effective suspension.
				if altsRecord.Expiry.Before(r.Expiry) || (!altsRecord.SuspensionExcludesPrivateLobbies() && r.SuspensionExcludesPrivateLobbies()) {
					altsRecord = r
				}
			}
		}

		if !altsRecord.IsExpired() {
			if altsRecord.SuspensionExcludesPrivateLobbies() {
				suspendedText = fmt.Sprintf(" (suspended from private lobbies until <t:%d:R>)", altsRecord.Expiry.UTC().Unix())
			} else {
				suspendedText = fmt.Sprintf(" (suspended until <t:%d:R>)", altsRecord.Expiry.UTC().Unix())
			}
			hasSuspendedAlt = true
		}
		s := fmt.Sprintf("<@%s> [%s] %s <t:%d:R>%s\n", altAccount.CustomId, altAccount.User.Username, state, altAccount.User.UpdateTime.AsTime().UTC().Unix(), suspendedText)

		for _, item := range items {
			s += fmt.Sprintf("-  `%s`\n", item)
		}

		potentialAlternates = append(potentialAlternates, s)
	}

	if len(potentialAlternates) > 0 {

		alternatesEmbed = &discordgo.MessageEmbed{
			Title:  "Suspected Alternate Accounts",
			Color:  WhoAmISystemColor,
			Fields: []*discordgo.MessageEmbedField{{Name: "Account / Match Items", Value: strings.Join(potentialAlternates, "\n"), Inline: false}},
		}

		if w.loginHistory.IgnoreDisabledAlternates {
			alternatesEmbed.Footer = &discordgo.MessageEmbedFooter{
				Text: "Note: Suspended alternates do not carry-over for this player.",
			}
		}
		if hasSuspendedAlt {
			alternatesEmbed.Color = 0xCC0000 // Red if there are suspended alternates
		}
	}

	return alternatesEmbed
}

func (w *WhoAmI) collectedBlockedFriends(ctx context.Context, nk runtime.NakamaModule) ([]*api.User, error) {

	var (
		err             error
		blockedUsers    = make([]*api.User, 0)
		blockedState    = int(api.Friend_BLOCKED)
		blockedStatePtr = &blockedState
		cursor          = ""
		friends         []*api.Friend
	)
	// Get the friends list
	for {
		friends, cursor, err = nk.FriendsList(ctx, w.profile.ID(), 100, blockedStatePtr, cursor)
		if err != nil {
			return nil, err
		}
		users := make([]*api.User, 0, len(friends))
		for _, f := range friends {
			if f.GetState().Value == int32(blockedState) {
				blockedUsers = append(users, f.GetUser())
			}
		}

		if len(friends) == 0 || cursor == "" {
			break
		}
	}

	return blockedUsers, nil
}

func (d *DiscordAppBot) handleProfileRequest(ctx context.Context, logger runtime.Logger, nk runtime.NakamaModule, s *discordgo.Session, i *discordgo.InteractionCreate, target *discordgo.User, opts UserProfileRequestOptions) error {

	var (
		err error

		callerID             = d.cache.DiscordIDToUserID(i.Member.User.ID)
		targetID             = d.cache.DiscordIDToUserID(target.ID)
		profile              *EVRProfile
		matchmakingSettings  *MatchmakingSettings
		loginHistory         *LoginHistory
		displayNameHistory   *DisplayNameHistory
		embeds               = make([]*discordgo.MessageEmbed, 0, 4)
		groupID              = d.cache.GuildIDToGroupID(i.GuildID)
		matchmakingEmbed     *discordgo.MessageEmbed
		vrmlEmbed            *discordgo.MessageEmbed
		suspensionsEmbed     *discordgo.MessageEmbed
		pastDisplayNameEmbed *discordgo.MessageEmbed
		alternatesEmbed      *discordgo.MessageEmbed
	)

	if callerID == "" || targetID == "" {
		return fmt.Errorf("invalid user ID")
	}

	if a, err := nk.AccountGetId(ctx, targetID); err != nil {
		return fmt.Errorf("failed to get account by ID: %w", err)
	} else if a.GetDisableTime() != nil && opts.ErrorIfAccountDisabled {
		return fmt.Errorf("account is disabled")
	} else if profile, err = BuildEVRProfileFromAccount(a); err != nil {
		return fmt.Errorf("failed to get account by ID: %w", err)
	}

	loginHistory = NewLoginHistory(targetID)
	if err := StorableRead(ctx, nk, targetID, loginHistory, true); err != nil {
		return fmt.Errorf("error getting device history: %w", err)
	}

	if displayNameHistory, err = DisplayNameHistoryLoad(ctx, nk, targetID); err != nil {
		return fmt.Errorf("failed to load display name history: %w", err)
	}
	potentialAlternates := make(map[string]*api.Account, len(loginHistory.AlternateMatches))
	for altUserID := range loginHistory.AlternateMatches {
		altAccount, err := nk.AccountGetId(ctx, altUserID)
		if err != nil {
			logger.WithFields(map[string]any{
				"error":       err,
				"user_id":     altUserID,
				"alt_user_id": altUserID,
			}).Warn("failed to get alternate account by ID")
			continue // Skip if the alternate account cannot be found
		}
		potentialAlternates[altUserID] = altAccount
	}

	firstIDs, _ := loginHistory.AlternateIDs()
	journals, err := EnforcementJournalsLoad(ctx, d.nk, append(firstIDs, targetID))
	if err != nil {
		return fmt.Errorf("failed to load enforcement journals: %w", err)
	}
	inheritanceMap := d.guildGroupRegistry.InheritanceByParentGroupID()
	activeSuspensions, err := CheckEnforcementSuspensions(journals, inheritanceMap)
	if err != nil {
		return fmt.Errorf("failed to check enforcement suspensions: %w", err)
	}

	guildGroups, err := GuildUserGroupsList(ctx, nk, d.guildGroupRegistry, targetID)
	if err != nil {
		return fmt.Errorf("error getting guild groups: %w", err)
	}

	journal := NewGuildEnforcementJournal(profile.ID())
	if len(journals) > 0 && journals[targetID] != nil {
		journal = journals[targetID]
	}

	settings, err := LoadMatchmakingSettings(ctx, nk, targetID)
	if err != nil {
		return fmt.Errorf("failed to load matchmaking settings: %w", err)
	}
	matchmakingSettings = &settings

	// Make sure that all guilds with enforcement records are included in the guildGroups
	for groupID := range journal.RecordsByGroupID {
		if _, ok := guildGroups[groupID]; !ok {
			// If the guild group is not in the guildGroups, add it
			if gg := d.guildGroupRegistry.Get(groupID); gg != nil {
				guildGroups[groupID] = gg
			} else {
				logger.WithFields(map[string]any{
					"error":    err,
					"group_id": groupID,
				}).Warn("failed to get guild group for enforcement record")
			}
		}
	}

	if !opts.IncludeAllGuilds {
		for gid, g := range guildGroups {
			if g.GuildID != i.GuildID {
				delete(guildGroups, gid)
			}
		}
	}

	w := NewWhoAmI(ctx, logger, nk, d.guildGroupRegistry, d.cache, profile, loginHistory, matchmakingSettings, guildGroups, displayNameHistory, journal, potentialAlternates, activeSuspensions, opts, groupID)

	if w.opts.IncludePastDisplayNamesEmbed {
		pastDisplayNameEmbed = w.createPastDisplayNameEmbed(displayNameHistory, groupID)
	}

	if w.opts.IncludeVRMLHistoryEmbed {
		vrmlSummary := &VRMLPlayerSummary{}
		// Get VRML Summary
		if err := StorableRead(ctx, nk, targetID, vrmlSummary, false); err != nil {
			if status.Code(err) != codes.NotFound {
				logger.WithField("error", err).Warn("failed to get VRML summary")
			}
		} else {
			vrmlEmbed = w.createVRMLHistoryEmbed(vrmlSummary)
		}
	}

	if w.opts.IncludeSuspensionsEmbed {
		suspensionsEmbed = w.createSuspensionsEmbed()
	}

	if w.opts.IncludeCurrentMatchesEmbed {
		// Get the players current lobby sessions
		presences, err := d.nk.StreamUserList(StreamModeService, targetID, "", StreamLabelMatchService, false, true)
		if err != nil {
			return err
		}

		matchLabels := make([]*MatchLabel, 0, len(presences))
		for _, p := range presences {
			if p.GetStatus() != "" {
				mid := MatchIDFromStringOrNil(p.GetStatus())
				if mid.IsNil() {
					continue
				}
				label, err := MatchLabelByID(ctx, nk, mid)
				if err != nil {
					logger.Warn("failed to get match label", "error", err)
					continue
				}

				matchLabels = append(matchLabels, label)
			}
		}

		var lastMatchmakingError error
		// If the player is online, Get the most recent matchmaking error for the player.
		if len(presences) > 0 {
			// Get the most recent matchmaking error for the player
			if session := d.pipeline.sessionRegistry.Get(uuid.FromStringOrNil(presences[0].GetSessionId())); session != nil {
				params, ok := LoadParams(session.Context())
				if ok {
					lastMatchmakingError = params.lastMatchmakingError.Load()
				}
			}
		}

		matchmakingEmbed = w.createMatchmakingEmbed(profile, guildGroups, matchmakingSettings, matchLabels, lastMatchmakingError)
	}

	if w.opts.IncludeAlternatesEmbed {
		// Create the alternates embed
		alternatesEmbed = w.createAlternatesEmbed()
	}

	accountDetailsEmbed := w.createUserAccountDetailsEmbed()

	// Combine the embeds into a message
	embeds = append(embeds,
		accountDetailsEmbed,
		alternatesEmbed,
		suspensionsEmbed,
		pastDisplayNameEmbed,
		vrmlEmbed,
		matchmakingEmbed,
	)

	// Remove any nil or blank embeds/fields
	for i := 0; i < len(embeds); i++ {
		if embeds[i] == nil || embeds[i].Fields == nil {
			embeds = slices.Delete(embeds, i, i+1)
			i--
			continue
		}

		for j := 0; j < len(embeds[i].Fields); j++ {
			if embeds[i].Fields[j] == nil || embeds[i].Fields[j].Name == "" || embeds[i].Fields[j].Value == "" {
				embeds[i].Fields = slices.Delete(embeds[i].Fields, j, j+1)
				j--
				continue
			}
		}
	}

	// Paginate the embeds based on their byte size
	const FieldMaxLen = 800
	const MaxFieldsPerEmbed = 25
	embeds = PaginateEmbeds(embeds, MaxFieldsPerEmbed, FieldMaxLen)

	// Add "Set IGN Override" button for enforcers
	components := []discordgo.MessageComponent{}
	callerGuildGroups, _ := GuildUserGroupsList(ctx, nk, d.guildGroupRegistry, callerID)
	isAuditorOrEnforcer := false
	if gg, ok := callerGuildGroups[groupID]; ok && (gg.IsAuditor(callerID) || gg.IsEnforcer(callerID)) {
		isAuditorOrEnforcer = true
	}
<<<<<<< HEAD
	isGlobalOperator, _ := CheckSystemGroupMembership(ctx, db, callerID, GroupGlobalOperators)
=======
	isGlobalOperator, _ := CheckSystemGroupMembership(ctx, d.db, callerID, GroupGlobalOperators)
>>>>>>> b830827a
	isAuditorOrEnforcer = isAuditorOrEnforcer || isGlobalOperator

	if isAuditorOrEnforcer {
		components = []discordgo.MessageComponent{
			discordgo.ActionsRow{
				Components: []discordgo.MessageComponent{
					&discordgo.Button{
						Label:    "Set IGN Override",
						Style:    discordgo.PrimaryButton,
						CustomID: fmt.Sprintf("lookup:set_ign_override:%s:%s", targetID, groupID),
					},
				},
			},
		}
	}

	// Send the response
	if err := s.InteractionRespond(i.Interaction, &discordgo.InteractionResponse{
		Type: discordgo.InteractionResponseChannelMessageWithSource,
		Data: &discordgo.InteractionResponseData{
			Flags:      discordgo.MessageFlagsEphemeral,
			Embeds:     embeds,
			Components: components,
		}}); err != nil {
		if opts.SendFileOnError {
			// If the error is due to the message being too long, try and send a file with the embeds instead
			// Try and send a message with a file attachment of the embeds if the interaction response fails
			logger.Error("failed to respond to interaction", "error", err)
			embedData, err := json.MarshalIndent(embeds, "", "  ")
			if err != nil {
				return fmt.Errorf("failed to marshal embeds: %w", err)
			}

			url := d.config.GetRuntime().Environment["STATIC_HTTP_BASE_URL"] + "/player-lookup/" + targetID

			if err := s.InteractionRespond(i.Interaction, &discordgo.InteractionResponse{
				Type: discordgo.InteractionResponseChannelMessageWithSource,
				Data: &discordgo.InteractionResponseData{
					Content: "The profile is too large to display in an embed. Here is the raw data.",
					Flags:   discordgo.MessageFlagsEphemeral,
					Components: []discordgo.MessageComponent{
						discordgo.ActionsRow{
							Components: []discordgo.MessageComponent{
								&discordgo.Button{
									Label:    "View on Website",
									Style:    discordgo.LinkButton,
									URL:      url,
									Disabled: false,
								},
							},
						},
					},
					Files: []*discordgo.File{
						{
							Name:        targetID + "_lookup.json",
							ContentType: "application/json",
							Reader:      strings.NewReader(string(embedData)),
						},
					},
				},
			}); err != nil {
				return fmt.Errorf("failed to send message with embeds: %w", err)
			}
		}
	}
	return nil
}<|MERGE_RESOLUTION|>--- conflicted
+++ resolved
@@ -841,11 +841,7 @@
 	if gg, ok := callerGuildGroups[groupID]; ok && (gg.IsAuditor(callerID) || gg.IsEnforcer(callerID)) {
 		isAuditorOrEnforcer = true
 	}
-<<<<<<< HEAD
-	isGlobalOperator, _ := CheckSystemGroupMembership(ctx, db, callerID, GroupGlobalOperators)
-=======
 	isGlobalOperator, _ := CheckSystemGroupMembership(ctx, d.db, callerID, GroupGlobalOperators)
->>>>>>> b830827a
 	isAuditorOrEnforcer = isAuditorOrEnforcer || isGlobalOperator
 
 	if isAuditorOrEnforcer {
