package server

import (
	"reflect"
	"slices"
	"strings"
	"testing"

	"github.com/heroiclabs/nakama/v3/server/evr"
	"github.com/stretchr/testify/assert"
)

func TestIterateMatchTypeStatsFields(t *testing.T) {
	stats := evr.MatchTypeStats{
		Assists: 10,
		Goals:   0,
	}

	count := 0
	iterateMatchTypeStatsFields(stats, func(statName string, op LeaderboardOperator, value float64) {
		count++
		if statName == "assists" {
			assert.Equal(t, 10.0, value)
		}
	})
	assert.True(t, count > 0)
}

func TestTypeStatsToScoreMap_Realistic(t *testing.T) {
	msg := evr.MatchTypeStats{
		Assists:            2,
		Blocks:             2,
		BounceGoals:        0,
		Catches:            10,
		Clears:             9,
		Goals:              0,
		HatTricks:          0,
		Interceptions:      12,
		Passes:             16,
		Points:             0,
		PossessionTime:     132.479004,
		PunchesReceived:    15,
		Saves:              3,
		ShotsOnGoal:        5,
		ShotsOnGoalAgainst: 25,
		Steals:             1,
		Stuns:              12,
		ThreePointGoals:    0,
		TwoPointGoals:      0,
	}

	groupID := "group456"
	displayName := "TestUser"
	mode := evr.ToSymbol("echo_arena")
	userID := "user123"

	// Generate expected entries by replicating the logic
	expectedEntries := make([]*StatisticsQueueEntry, 0)
	resetSchedules := []evr.ResetSchedule{evr.ResetScheduleDaily, evr.ResetScheduleWeekly, evr.ResetScheduleAllTime}

	v := reflect.ValueOf(msg)
	typeOfMsg := v.Type()

	for i := 0; i < v.NumField(); i++ {
		field := v.Field(i)
		structField := typeOfMsg.Field(i)

		opTag := structField.Tag.Get("op")
		opParts := strings.Split(opTag, ",")

		// Check for zero value and omitzero flag
		isZero := false
		switch field.Kind() {
		case reflect.Int, reflect.Int8, reflect.Int16, reflect.Int32, reflect.Int64:
			isZero = field.Int() == 0
		case reflect.Uint, reflect.Uint8, reflect.Uint16, reflect.Uint32, reflect.Uint64:
			isZero = field.Uint() == 0
		case reflect.Float32, reflect.Float64:
			isZero = field.Float() == 0
		}

		if isZero && slices.Contains(opParts, "omitzero") {
			continue
		}

<<<<<<< HEAD
		// Convert field value to score, subscore
		score, subscore, err := Float64ToScore(field.Convert(reflect.TypeFor[float64]()).Float())
		if err != nil {
			t.Fatalf("Failed to convert field %s to score: %v", fieldName, err)
=======
		jsonTag := structField.Tag.Get("json")
		statName := strings.SplitN(jsonTag, ",", 2)[0]

		op := OperatorSet
		switch opParts[0] {
		case "avg":
			op = OperatorSet
		case "add":
			op = OperatorIncrement
		case "max":
			op = OperatorBest
		case "rep":
			op = OperatorSet
>>>>>>> 799842ef
		}

		var val float64
		switch field.Kind() {
		case reflect.Int, reflect.Int8, reflect.Int16, reflect.Int32, reflect.Int64:
			val = float64(field.Int())
		case reflect.Uint, reflect.Uint8, reflect.Uint16, reflect.Uint32, reflect.Uint64:
			val = float64(field.Uint())
		case reflect.Float32, reflect.Float64:
			val = field.Float()
		}

<<<<<<< HEAD
		// Create entries for each reset schedule
		for _, schedule := range resetSchedules {
			opTag := fieldType.Tag.Get("op")
			operator := operatorFromTag(opTag)
			entry := &StatisticsQueueEntry{
				BoardMeta: LeaderboardMeta{
					GroupID:       groupID,
					Mode:          mode,
					StatName:      fieldName,
					Operator:      operator,
					ResetSchedule: evr.ResetSchedule(schedule),
=======
		score, subscore, err := Float64ToScore(val)
		assert.NoError(t, err)

		for _, r := range resetSchedules {
			expectedEntries = append(expectedEntries, &StatisticsQueueEntry{
				BoardMeta: LeaderboardMeta{
					GroupID:       groupID,
					Mode:          mode,
					StatName:      statName,
					Operator:      op,
					ResetSchedule: r,
>>>>>>> 799842ef
				},
				UserID:      userID,
				DisplayName: displayName,
				Score:       score,
				Subscore:    subscore,
			})
		}
	}

	entries, err := typeStatsToScoreMap(userID, displayName, groupID, mode, msg)
	assert.NoError(t, err)
	assert.NotEmpty(t, entries)

<<<<<<< HEAD
	assert.Equal(t, len(wantedEntries), len(entries), "Number of entries should match expected count")

	for i, entry := range entries {
		assert.Equal(t, wantedEntries[i].BoardMeta, entry.BoardMeta, "BoardMeta mismatch at entry %d", i)
		assert.Equal(t, wantedEntries[i].UserID, entry.UserID, "UserID mismatch at entry %d", i)
		assert.Equal(t, wantedEntries[i].DisplayName, entry.DisplayName, "DisplayName mismatch at entry %d", i)
		assert.Equal(t, wantedEntries[i].Score, entry.Score, "Score mismatch at entry %d", i)
		assert.Equal(t, wantedEntries[i].Subscore, entry.Subscore, "Subscore mismatch at entry %d", i)
		assert.Equal(t, wantedEntries[i].Metadata, entry.Metadata, "Metadata mismatch at entry %d", i)
	}

}

// operatorFromTag removed; use shared TestOperatorFromTag from test helpers.
=======
	assert.Equal(t, len(expectedEntries), len(entries), "Number of entries should match expected count")

	for i, entry := range entries {
		assert.Equal(t, expectedEntries[i].BoardMeta, entry.BoardMeta, "BoardMeta mismatch at entry %d", i)
		assert.Equal(t, expectedEntries[i].UserID, entry.UserID, "UserID mismatch at entry %d", i)
		assert.Equal(t, expectedEntries[i].DisplayName, entry.DisplayName, "DisplayName mismatch at entry %d", i)
		assert.Equal(t, expectedEntries[i].Score, entry.Score, "Score mismatch at entry %d", i)
		assert.Equal(t, expectedEntries[i].Subscore, entry.Subscore, "Subscore mismatch at entry %d", i)
	}
}
>>>>>>> 799842ef
<|MERGE_RESOLUTION|>--- conflicted
+++ resolved
@@ -83,12 +83,6 @@
 			continue
 		}
 
-<<<<<<< HEAD
-		// Convert field value to score, subscore
-		score, subscore, err := Float64ToScore(field.Convert(reflect.TypeFor[float64]()).Float())
-		if err != nil {
-			t.Fatalf("Failed to convert field %s to score: %v", fieldName, err)
-=======
 		jsonTag := structField.Tag.Get("json")
 		statName := strings.SplitN(jsonTag, ",", 2)[0]
 
@@ -102,7 +96,6 @@
 			op = OperatorBest
 		case "rep":
 			op = OperatorSet
->>>>>>> 799842ef
 		}
 
 		var val float64
@@ -115,19 +108,6 @@
 			val = field.Float()
 		}
 
-<<<<<<< HEAD
-		// Create entries for each reset schedule
-		for _, schedule := range resetSchedules {
-			opTag := fieldType.Tag.Get("op")
-			operator := operatorFromTag(opTag)
-			entry := &StatisticsQueueEntry{
-				BoardMeta: LeaderboardMeta{
-					GroupID:       groupID,
-					Mode:          mode,
-					StatName:      fieldName,
-					Operator:      operator,
-					ResetSchedule: evr.ResetSchedule(schedule),
-=======
 		score, subscore, err := Float64ToScore(val)
 		assert.NoError(t, err)
 
@@ -139,7 +119,6 @@
 					StatName:      statName,
 					Operator:      op,
 					ResetSchedule: r,
->>>>>>> 799842ef
 				},
 				UserID:      userID,
 				DisplayName: displayName,
@@ -153,22 +132,6 @@
 	assert.NoError(t, err)
 	assert.NotEmpty(t, entries)
 
-<<<<<<< HEAD
-	assert.Equal(t, len(wantedEntries), len(entries), "Number of entries should match expected count")
-
-	for i, entry := range entries {
-		assert.Equal(t, wantedEntries[i].BoardMeta, entry.BoardMeta, "BoardMeta mismatch at entry %d", i)
-		assert.Equal(t, wantedEntries[i].UserID, entry.UserID, "UserID mismatch at entry %d", i)
-		assert.Equal(t, wantedEntries[i].DisplayName, entry.DisplayName, "DisplayName mismatch at entry %d", i)
-		assert.Equal(t, wantedEntries[i].Score, entry.Score, "Score mismatch at entry %d", i)
-		assert.Equal(t, wantedEntries[i].Subscore, entry.Subscore, "Subscore mismatch at entry %d", i)
-		assert.Equal(t, wantedEntries[i].Metadata, entry.Metadata, "Metadata mismatch at entry %d", i)
-	}
-
-}
-
-// operatorFromTag removed; use shared TestOperatorFromTag from test helpers.
-=======
 	assert.Equal(t, len(expectedEntries), len(entries), "Number of entries should match expected count")
 
 	for i, entry := range entries {
@@ -178,5 +141,4 @@
 		assert.Equal(t, expectedEntries[i].Score, entry.Score, "Score mismatch at entry %d", i)
 		assert.Equal(t, expectedEntries[i].Subscore, entry.Subscore, "Subscore mismatch at entry %d", i)
 	}
-}
->>>>>>> 799842ef
+}