package server

import (
	"context"
	"database/sql"
	"encoding/json"
	"fmt"
	"net/http"
	"time"

	"github.com/bwmarrin/discordgo"
	"github.com/go-redis/redis"
	"github.com/gofrs/uuid/v5"
	"github.com/heroiclabs/nakama-common/api"
	"github.com/heroiclabs/nakama-common/runtime"
	"github.com/jackc/pgtype"
	"go.mongodb.org/mongo-driver/mongo"
	"go.mongodb.org/mongo-driver/mongo/options"
	"go.uber.org/zap"

	"google.golang.org/grpc/codes"
	"google.golang.org/grpc/status"
	_ "google.golang.org/protobuf/proto"
)

var (
	nakamaStartTime = time.Now().UTC()
	// This is a list of functions that are called to initialize the runtime module from runtime_go.go
	EvrRuntimeModuleFns = []func(ctx context.Context, logger runtime.Logger, db *sql.DB, nk runtime.NakamaModule, initializer runtime.Initializer) error{
		InitializeEvrRuntimeModule,
	}
)

const (
	GroupGlobalDevelopers        = "Global Developers"
	GroupGlobalOperators         = "Global Operators"
	GroupGlobalTesters           = "Global Testers"
	GroupGlobalBots              = "Global Bots"
	GroupGlobalBadgeAdmins       = "Global Badge Admins"
	GroupGlobalPrivateDataAccess = "Global Private Data Access"
	GroupGlobalRequire2FA        = "Global Require 2FA"
	SystemGroupLangTag           = "system"
	GuildGroupLangTag            = "guild"
)

func InitializeEvrRuntimeModule(ctx context.Context, logger runtime.Logger, db *sql.DB, nk runtime.NakamaModule, initializer runtime.Initializer) (err error) {
	// Add the environment variables to the context

	/*
		if err := registerAPIGuards(initializer); err != nil {
			return fmt.Errorf("unable to register API guards: %w", err)
		}
	*/

	var (
		vars = nk.(*RuntimeGoNakamaModule).config.GetRuntime().Environment
		sbmm = NewSkillBasedMatchmaker()
	)

	// Register hooks
	if err = initializer.RegisterAfterReadStorageObjects(AfterReadStorageObjectsHook); err != nil {
		return fmt.Errorf("unable to register AfterReadStorageObjects hook: %w", err)
	}

	ctx = context.WithValue(ctx, runtime.RUNTIME_CTX_ENV, vars)
	// Initialize the discord bot if the token is set
	if appBotToken, ok := vars["DISCORD_BOT_TOKEN"]; !ok || appBotToken == "" {
		logger.Warn("DISCORD_BOT_TOKEN is not set, Discord bot will not be used")
		panic("Bot token is not set in context.") // TODO: remove bot dependency
	} else {
		if dg, err = discordgo.New("Bot " + appBotToken); err != nil {
			logger.Error("Unable to create bot", zap.Error(err))
			return fmt.Errorf("unable to create discord bot: %w", err)
		}
		dg.StateEnabled = true
	}

	// Register RPC's for device linking
	rpcHandler := NewRPCHandler(ctx, db, dg)
	rpcs := map[string]func(ctx context.Context, logger runtime.Logger, db *sql.DB, nk runtime.NakamaModule, payload string) (string, error){
		"account/search":                AccountSearchRPC,
		"account/lookup":                rpcHandler.AccountLookupRPC,
		"account/authenticate/password": AuthenticatePasswordRPC,
		"leaderboard/haystack":          rpcHandler.LeaderboardHaystackRPC,
		"leaderboard/records":           rpcHandler.LeaderboardRecordsListRPC,
		"link/device":                   LinkDeviceRpc,
		"link/usernamedevice":           LinkUserIdDeviceRpc,
		"signin/discord":                DiscordSignInRpc,
		"match/public":                  rpcHandler.MatchListPublicRPC,
		"match":                         MatchRPC,
		"match/prepare":                 PrepareMatchRPC,
		"match/allocate":                AllocateMatchRPC,
		"match/terminate":               shutdownMatchRpc,
		"match/build":                   BuildMatchRPC,
		"player/setnextmatch":           SetNextMatchRPC,
		"player/statistics":             PlayerStatisticsRPC,
		"player/kick":                   KickPlayerRPC,
		"player/profile":                UserServerProfileRPC,
		"link":                          LinkingAppRpc,
		"evr/servicestatus":             rpcHandler.ServiceStatusRPC,
		"importloadouts":                ImportLoadoutsRpc,
		"matchmaker/stream":             MatchmakerStreamRPC,
		"matchmaker/state":              MatchmakerStateRPC,
		"matchmaker/candidates":         MatchmakerCandidatesRPCFactory(sbmm),
		"stream/join":                   StreamJoinRPC,
		"server/score":                  ServerScoreRPC,
		"server/scores":                 ServerScoresRPC,
		"forcecheck":                    CheckForceUserRPC,
		//"/v1/storage/game/sourcedb/rad15/json/r14/loading_tips.json": StorageLoadingTipsRPC,
	}
	for name, rpc := range rpcs {
		if err = initializer.RegisterRpc(name, rpc); err != nil {
			return fmt.Errorf("unable to register %s: %w", name, err)
		}
	}

	if db != nil && nk != nil { // Avoid panic's during some automated tests
		go func() {
			if err := RegisterIndexes(initializer); err != nil {
				panic(fmt.Errorf("unable to register indexes: %v", err))
			}
		}()

		// Remove all LinkTickets
		if err := nk.StorageDelete(ctx, []*runtime.StorageDelete{{
			Collection: AuthorizationCollection,
			Key:        LinkTicketKey,
		}}); err != nil {
			return fmt.Errorf("unable to delete LinkTickets: %w", err)
		}

		// Create the core groups
		if err := createCoreGroups(ctx, logger, db, nk, initializer); err != nil {
			return fmt.Errorf("unable to create core groups: %w", err)
		}
	}

	// Register the "matchmaking" handler
	if err := initializer.RegisterMatch(EVRLobbySessionMatchModule, func(ctx context.Context, logger runtime.Logger, db *sql.DB, nk runtime.NakamaModule) (runtime.Match, error) {
		return &EvrMatch{}, nil
	}); err != nil {
		return err
	}

	// Register HTTP Handler for the evr/api service
	appAcceptorFn := NewAppAPIAcceptor(ctx, logger, db, nk, initializer)
	if err := initializer.RegisterHttp("/apievr/v1/{id:.*}", appAcceptorFn, http.MethodGet, http.MethodPost); err != nil {
		return fmt.Errorf("unable to register /evr/api service: %w", err)
	}

	// The statistics queue handles inserting match statistics into the leaderboard records
	statisticsQueue := NewStatisticsQueue(logger, db, nk)

	// Initialize the VRML scan queue if the configuration is set
	var vrmlScanQueue *VRMLScanQueue
	if vars["VRML_REDIS_URI"] == "" || vars["VRML_OAUTH_REDIRECT_URL"] == "" || vars["VRML_OAUTH_CLIENT_ID"] == "" {
		logger.Warn("VRML OAuth configuration is not set, VRML verification will not be available.")
	} else {
		redisURI := vars["VRML_REDIS_URI"]
		vrmlOAuthRedirectURL := vars["VRML_OAUTH_REDIRECT_URL"]
		vrmlOAuthClientID := vars["VRML_OAUTH_CLIENT_ID"]
		redisClient, err := connectRedis(ctx, redisURI)
		if err != nil {
			return fmt.Errorf("failed to connect to Redis for VRML scan queue: %w", err)
		}
		if vrmlScanQueue, err = NewVRMLScanQueue(ctx, logger, db, nk, initializer, dg, redisClient, vrmlOAuthRedirectURL, vrmlOAuthClientID); err != nil {
			return fmt.Errorf("failed to create VRML scan queue: %w", err)
		}
	}

	// Initialize MongoDB client for match summarization
	var mongoClient *mongo.Client
	if mongoURI := vars["MONGODB_URI"]; mongoURI != "" {
		if mongoClient, err = connectMongoDB(ctx, mongoURI); err != nil {
			logger.Warn("Failed to connect to MongoDB, match summarization will not be available", zap.Error(err))
		}
	} else {
		logger.Info("MongoDB URI not configured, match summarization will not be available")
	}

	// Initialize event journaling system
	var eventJournal *EventJournal
	var telemetryManager *LobbyTelemetryManager
	var telemetryAPI *TelemetryAPI
	var matchSummaryStore *MatchSummaryStore

	// Use existing Redis client if available, otherwise try to create a new one
	var journalRedisClient *redis.Client
	if vars["JOURNAL_REDIS_URI"] != "" {
		if journalRedisClient, err = connectRedis(ctx, vars["JOURNAL_REDIS_URI"]); err != nil {
			logger.Warn("Failed to connect to Redis for event journaling", zap.Error(err))
		}
	} else if vars["VRML_REDIS_URI"] != "" {
		// Reuse VRML Redis connection for journaling if no dedicated URI is provided
		if journalRedisClient, err = connectRedis(ctx, vars["VRML_REDIS_URI"]); err != nil {
			logger.Warn("Failed to connect to Redis for event journaling", zap.Error(err))
		}
	}

	if journalRedisClient != nil {
		eventJournal = NewEventJournal(journalRedisClient, logger)
		telemetryManager = NewLobbyTelemetryManager(nk, logger, eventJournal)

		if mongoClient != nil {
			matchSummaryStore = NewMatchSummaryStore(mongoClient, "nakama", "match_summaries")
		}

		telemetryAPI = NewTelemetryAPI(logger, db, nk, telemetryManager, eventJournal, matchSummaryStore)

		// Register telemetry API endpoints
		if err := telemetryAPI.RegisterTelemetryEndpoints(initializer); err != nil {
			logger.Warn("Failed to register telemetry API endpoints: %v", err)
		}

		logger.Info("Event journaling and telemetry systems initialized")
	} else {
		logger.Info("Redis not available, event journaling and telemetry systems disabled")
	}

	// Register the event dispatch
<<<<<<< HEAD
	eventDispatch, err := NewEventDispatch(ctx, logger, db, nk, initializer, nil, nil, dg, statisticsQueue, vrmlScanQueue)
=======
	eventDispatch, err := NewEventDispatch(ctx, logger, db, nk, initializer, mongoClient, dg, statisticsQueue, vrmlScanQueue)
>>>>>>> 35b9a2bc
	if err != nil {
		return fmt.Errorf("unable to create event dispatch: %w", err)
	}

	// Register the event handler
	if err := initializer.RegisterEvent(eventDispatch.eventFn); err != nil {
		return err
	}

	// Register the matchmaking override
	if err := initializer.RegisterMatchmakerOverride(sbmm.EvrMatchmakerFn); err != nil {
		return fmt.Errorf("unable to register matchmaker override: %w", err)
	}

	// Migrate any system level data
	go MigrateSystem(ctx, logger, db, nk)

	// Update the metrics with match data
	go func() {
		<-time.After(15 * time.Second)
		metricsUpdateLoop(ctx, logger, nk.(*RuntimeGoNakamaModule), db)
	}()

	logger.Info("Initialized runtime module.")
	return nil
}

// connectRedis connects to the Redis server using the provided URL and returns a redis.Client.
func connectRedis(ctx context.Context, redisURL string) (*redis.Client, error) {
	redisOptions, err := redis.ParseURL(redisURL)
	if err != nil {
		return nil, fmt.Errorf("failed to parse Redis URI: %v", err)
	}
	redisClient := redis.NewClient(redisOptions)
	if err := redisClient.WithContext(ctx).Ping().Err(); err != nil {
		// If the connection fails, return an error
		redisClient.Close()
		return nil, fmt.Errorf("failed to connect to Redis: %v", err)
	}
	return redisClient, nil
}

// connectMongoDB connects to the MongoDB server using the provided URL and returns a mongo.Client.
func connectMongoDB(ctx context.Context, mongoURI string) (*mongo.Client, error) {
	client, err := mongo.Connect(ctx, options.Client().ApplyURI(mongoURI))
	if err != nil {
		return nil, fmt.Errorf("failed to connect to MongoDB: %v", err)
	}

	// Ping the database to verify connection
	if err := client.Ping(ctx, nil); err != nil {
		client.Disconnect(ctx)
		return nil, fmt.Errorf("failed to ping MongoDB: %v", err)
	}

	return client, nil
}

func createCoreGroups(ctx context.Context, logger runtime.Logger, db *sql.DB, nk runtime.NakamaModule, initializer runtime.Initializer) error {
	// Create user for use by the discord bot (and core group ownership)
	userId, _, _, err := nk.AuthenticateDevice(ctx, SystemUserID, "discordbot", true)
	if err != nil {
		logger.WithField("err", err).Error("Error creating discordbot user: %v", err)
	}

	coreGroups := []string{
		GroupGlobalDevelopers,
		GroupGlobalOperators,
		GroupGlobalTesters,
		GroupGlobalBadgeAdmins,
		GroupGlobalBots,
		GroupGlobalPrivateDataAccess,
		GroupGlobalRequire2FA,
	}

	for _, name := range coreGroups {
		// Search for group first
		groups, _, err := nk.GroupsList(ctx, name, "", nil, nil, 1, "")
		if err != nil {
			logger.WithField("err", err).Error("Group list error: %v", err)
		}
		// remove groups that are not lang tag of 'system'
		for i, group := range groups {
			if group.LangTag != SystemGroupLangTag {
				groups = append(groups[:i], groups[i+1:]...)
			}
		}

		if len(groups) == 0 {
			// Create a nakama core group
			_, err = nk.GroupCreate(ctx, userId, name, userId, SystemGroupLangTag, name, "", false, map[string]interface{}{}, 1000)
			if err != nil {
				logger.WithField("err", err).Warn("Group `%s` create error: %v", name, err)
			}
		}
	}

	return nil
}

// Register Indexes for the login service
func RegisterIndexes(initializer runtime.Initializer) error {

	// Register storage indexes for any Storables
	storables := []StorableIndexer{
		&DisplayNameHistory{},
		&DeveloperApplications{},
		&MatchmakingSettings{},
		&VRMLPlayerSummary{},
		&LoginHistory{},
	}
	for _, s := range storables {
		for _, idx := range s.StorageIndexes() {
			if err := initializer.RegisterStorageIndex(
				idx.Name,
				idx.Collection,
				idx.Key,
				idx.Fields,
				idx.SortableFields,
				idx.MaxEntries,
				idx.IndexOnly,
			); err != nil {
				return err
			}
		}
	}

	return nil
}

func GetUserIDByDiscordID(ctx context.Context, db *sql.DB, customID string) (userID string, err error) {

	// Look for an existing account.
	query := "SELECT id, disable_time FROM users WHERE custom_id = $1"
	var dbUserID string
	var dbDisableTime pgtype.Timestamptz
	var found = true
	err = db.QueryRowContext(ctx, query, customID).Scan(&dbUserID, &dbDisableTime)
	if err != nil {
		if err == sql.ErrNoRows {
			found = false
		} else {
			return uuid.Nil.String(), fmt.Errorf("error finding user by discord ID: %w", err)
		}
	}
	if !found {
		return uuid.Nil.String(), ErrAccountNotFound
	}

	return dbUserID, nil
}

func GetGroupIDByGuildID(ctx context.Context, db *sql.DB, guildID string) (groupID string, err error) {
	// Look for an existing account.
	query := "SELECT id FROM groups WHERE lang_tag = 'guild' AND metadata->>'guild_id' = $1"
	var dbGroupID string
	var found = true
	if err = db.QueryRowContext(ctx, query, guildID).Scan(&dbGroupID); err != nil {
		if err == sql.ErrNoRows {
			found = false
		} else {
			return uuid.Nil.String(), fmt.Errorf("error finding guild ID: %w", err)
		}
	}
	if !found {
		return uuid.Nil.String(), status.Error(codes.NotFound, "guild ID not found")
	}

	return dbGroupID, nil
}

func GetDiscordIDByUserID(ctx context.Context, db *sql.DB, userID string) (discordID string, err error) {
	// Look for an existing account.
	query := "SELECT custom_id FROM users WHERE id = $1"
	var dbCustomID sql.NullString
	var found = true
	if err = db.QueryRowContext(ctx, query, userID).Scan(&dbCustomID); err != nil {
		if err == sql.ErrNoRows {
			found = false
		} else {
			return "", fmt.Errorf("error finding discord ID: %w", err)
		}
	}
	if !found {
		return "", status.Error(codes.NotFound, "discord ID not found")
	}

	return dbCustomID.String, nil
}

func GetGuildIDByGroupID(ctx context.Context, db *sql.DB, groupID string) (guildID string, err error) {
	// Look for an existing account.
	query := "SELECT metadata->>'guild_id' FROM groups WHERE id = $1"
	var dbGuildID string
	var found = true
	if err = db.QueryRowContext(ctx, query, groupID).Scan(&dbGuildID); err != nil {
		if err == sql.ErrNoRows {
			found = false
		} else {
			return "", fmt.Errorf("error finding guild ID: %w", err)
		}
	}
	if !found {
		return "", status.Error(codes.NotFound, "guild ID not found")
	}

	return dbGuildID, nil
}

func MatchLabelByID(ctx context.Context, nk runtime.NakamaModule, matchID MatchID) (*MatchLabel, error) {
	match, err := nk.MatchGet(ctx, matchID.String())
	if err != nil {
		return nil, err
	} else if match == nil {
		return nil, ErrMatchNotFound
	}

	label := MatchLabel{}
	if err = json.Unmarshal([]byte(match.GetLabel().GetValue()), &label); err != nil {
		return nil, err
	}
	if label.GroupID == nil {
		label.GroupID = &uuid.Nil
	}

	return &label, nil
}

func PartyMemberList(ctx context.Context, nk runtime.NakamaModule, partyID uuid.UUID) ([]runtime.Presence, error) {
	node, ok := ctx.Value(runtime.RUNTIME_CTX_NODE).(string)
	if !ok {
		return nil, status.Error(codes.Internal, "error getting node from context")
	}
	// Get the MatchIDs for the user from it's presence
	presences, err := nk.StreamUserList(StreamModeParty, partyID.String(), "", node, true, true)
	if err != nil {
		return nil, err
	}
	return presences, nil
}

func CheckSystemGroupMembership(ctx context.Context, db *sql.DB, userID, groupName string) (bool, error) {
	return CheckGroupMembershipByName(ctx, db, userID, groupName, SystemGroupLangTag)
}

func CheckGroupMembershipByName(ctx context.Context, db *sql.DB, userID, groupName, groupType string) (bool, error) {
	query := `
SELECT ge.state FROM groups g, group_edge ge WHERE g.id = ge.destination_id AND g.lang_tag = $1 AND g.name = $2 
AND ge.source_id = $3 AND ge.state >= 0 AND ge.state <= 2;
`

	params := make([]interface{}, 0, 4)
	params = append(params, groupType)
	params = append(params, groupName)
	params = append(params, userID)
	rows, err := db.QueryContext(ctx, query, params...)
	if err != nil {
		if err == sql.ErrNoRows {
			return false, nil
		}
		return false, err
	}
	defer rows.Close()
	if !rows.Next() {
		return false, nil
	}
	return true, nil
}

func CheckGroupMembershipByID(ctx context.Context, db *sql.DB, userID, groupID, groupType string) (bool, error) {
	query := `
SELECT ge.state FROM groups g, group_edge ge WHERE g.id = ge.destination_id AND g.lang_tag = $1 AND g.id = $2
AND ge.source_id = $3 AND ge.state >= 0 AND ge.state <= $4;
`

	params := make([]interface{}, 0, 4)
	params = append(params, groupType)
	params = append(params, groupID)
	params = append(params, userID)
	params = append(params, int32(api.UserGroupList_UserGroup_MEMBER))

	rows, err := db.QueryContext(ctx, query, params...)
	if err != nil {
		if err == sql.ErrNoRows {
			return false, nil
		}
		return false, err
	}
	defer rows.Close()
	if !rows.Next() {
		return false, nil
	}
	return true, nil
}

func PresenceByEntrantID(nk runtime.NakamaModule, matchID MatchID, entrantID uuid.UUID) (presence *EvrMatchPresence, err error) {

	presences, err := nk.StreamUserList(StreamModeEntrant, entrantID.String(), "", matchID.Node, false, true)
	if err != nil {
		return nil, fmt.Errorf("failed to get stream presences for entrant %s: %w", entrantID.String(), err)
	}

	if len(presences) == 0 {
		return nil, ErrEntrantNotFound
	}

	if len(presences) > 1 {
		return nil, ErrMultipleEntrantsFound
	}

	mp := &EvrMatchPresence{}
	if err := json.Unmarshal([]byte(presences[0].GetStatus()), mp); err != nil {
		return nil, fmt.Errorf("failed to unmarshal presence: %w", err)
	}

	return mp, nil
}

func GetMatchIDBySessionID(nk runtime.NakamaModule, sessionID uuid.UUID) (matchID MatchID, presence runtime.Presence, err error) {

	presences, err := nk.StreamUserList(StreamModeService, sessionID.String(), "", StreamLabelMatchService, false, true)
	if err != nil {
		return MatchID{}, nil, fmt.Errorf("failed to get stream presences: %w", err)
	}
	if len(presences) == 0 {
		return MatchID{}, nil, ErrMatchNotFound
	}
	presence = presences[0]
	matchID = MatchIDFromStringOrNil(presences[0].GetStatus())
	if !matchID.IsNil() {
		// Verify that the user is actually in the match
		if meta, err := nk.StreamUserGet(StreamModeMatchAuthoritative, matchID.UUID.String(), "", matchID.Node, presence.GetUserId(), presence.GetSessionId()); err != nil || meta == nil {
			return MatchID{}, nil, ErrMatchNotFound
		}
		return matchID, presence, nil
	}

	return MatchID{}, nil, ErrMatchNotFound
}

func GetLobbyGroupID(ctx context.Context, db *sql.DB, userID string) (string, uuid.UUID, error) {
	query := "SELECT value->>'group_id' FROM storage WHERE collection = $1 AND key = $2 and user_id = $3"
	var dbPartyGroupName string
	var found = true
	err := db.QueryRowContext(ctx, query, MatchmakerStorageCollection, MatchmakingConfigStorageKey, userID).Scan(&dbPartyGroupName)
	if err != nil {
		if err == sql.ErrNoRows {
			found = false
		} else {
			return "", uuid.Nil, fmt.Errorf("error finding lobby group id: %w", err)
		}
	}
	if !found {
		return "", uuid.Nil, status.Error(codes.NotFound, "lobby group id not found")
	}
	if dbPartyGroupName == "" {
		return "", uuid.Nil, nil
	}
	return dbPartyGroupName, uuid.NewV5(EntrantIDSalt, dbPartyGroupName), nil
}

// returns map[guildID]groupID
func GetGuildGroupIDsByUser(ctx context.Context, db *sql.DB, userID string) (map[string]string, error) {
	if userID == "" {
		return nil, status.Error(codes.InvalidArgument, "user ID is required")
	}
	query := `
	SELECT g.id, g.metadata->>'guild_id' 
	FROM group_edge ge, groups g 
	WHERE g.id = ge.source_id AND ge.destination_id = $1 AND g.lang_tag = 'guild' AND ge.state <= 2
						  `

	var dbGroupID string
	var dbGuildID string
	rows, err := db.QueryContext(ctx, query, userID)
	if err != nil {
		return nil, fmt.Errorf("error finding guild groups: %w", err)
	}

	groups := make(map[string]string, 0)

	for rows.Next() {
		if err := rows.Scan(&dbGroupID, &dbGuildID); err != nil {
			return nil, err
		}
		groups[dbGuildID] = dbGroupID
	}
	_ = rows.Close()
	return groups, nil
}

func KickPlayerFromMatch(ctx context.Context, nk runtime.NakamaModule, matchID MatchID, userID string) error {
	// Get the user's presences

	label, err := MatchLabelByID(ctx, nk, matchID)
	if err != nil {
		return fmt.Errorf("failed to get match label: %w", err)
	}

	presences, err := nk.StreamUserList(StreamModeMatchAuthoritative, matchID.UUID.String(), "", matchID.Node, false, true)
	if err != nil {
		return fmt.Errorf("failed to get stream presences: %w", err)
	}

	for _, presence := range presences {
		if presence.GetUserId() != userID {
			continue
		}
		if presence.GetSessionId() == label.GameServer.SessionID.String() {
			// Do not kick the game server
			continue
		}

		signal := SignalKickEntrantsPayload{
			UserIDs: []uuid.UUID{uuid.FromStringOrNil(userID)},
		}

		data := NewSignalEnvelope(userID, SignalKickEntrants, signal).String()

		// Signal the match to kick the entrants
		if _, err := nk.MatchSignal(ctx, matchID.String(), data); err != nil {
			return fmt.Errorf("failed to signal match: %w", err)
		}
	}

	return nil
}

func DisconnectUserID(ctx context.Context, nk runtime.NakamaModule, userID string, kickFirst bool, includeLogin bool, includeGameserver bool) (int, error) {

	if kickFirst {
		// Kick the user from any matches they are in
		if matchID, _, err := GetMatchIDBySessionID(nk, uuid.FromStringOrNil(userID)); err == nil && !matchID.IsNil() {
			if err := KickPlayerFromMatch(ctx, nk, matchID, userID); err != nil {
				return 0, fmt.Errorf("failed to kick player from match: %w", err)
			}
		}
	}

	// Get the user's presences
	labels := []string{StreamLabelMatchService}
	if includeLogin {
		labels = append(labels, StreamLabelLoginService)
	} else if includeGameserver {
		labels = append(labels, StreamLabelGameServerService)
	}

	cnt := 0
	for _, l := range labels {

		presences, err := nk.StreamUserList(StreamModeService, userID, "", l, false, true)
		if err != nil {
			return 0, fmt.Errorf("failed to get stream presences: %w", err)
		}

		for _, presence := range presences {

			// Add a delay to allow the match to process the kick
			go func() {
				if kickFirst {
					<-time.After(5 * time.Second)
				}
				if err := nk.SessionDisconnect(ctx, presence.GetSessionId(), runtime.PresenceReasonDisconnect); err != nil {
					// Ignore the error
					return
				}
			}()

			cnt++
		}
	}
	return cnt, nil
}

func GetUserIDByDeviceID(ctx context.Context, db *sql.DB, deviceID string) (string, error) {
	query := `
	SELECT ud.user_id FROM user_device ud WHERE ud.id = $1`
	var dbUserID string
	var found = true
	err := db.QueryRowContext(ctx, query, deviceID).Scan(&dbUserID)
	if err != nil {
		if err == sql.ErrNoRows {
			found = false
		} else {
			return "", fmt.Errorf("error finding user ID By Evr ID: %w", err)
		}
	}
	if !found {
		return "", status.Error(codes.NotFound, "user account not found")
	}
	if dbUserID == "" {
		return "", nil
	}
	return dbUserID, nil
}

func GetPartyGroupUserIDs(ctx context.Context, nk runtime.NakamaModule, groupName string) ([]string, error) {
	if groupName == "" {
		return nil, status.Error(codes.InvalidArgument, "user ID is required")
	}

	objs, _, err := nk.StorageIndexList(ctx, SystemUserID, ActivePartyGroupIndex, fmt.Sprintf("+value.group_id:%s", groupName), 100, nil, "")
	if err != nil {
		return nil, fmt.Errorf("error listing party group users: %w", err)
	}

	if len(objs.Objects) == 0 {
		return nil, status.Error(codes.NotFound, "party group not found")
	}

	userIDs := make([]string, 0, len(objs.Objects))

	for _, obj := range objs.Objects {
		if obj.GetUserId() == SystemUserID {
			continue
		}
		userIDs = append(userIDs, obj.GetUserId())
	}

	return userIDs, nil
}

func RuntimeLoggerToZapLogger(logger runtime.Logger) *zap.Logger {
	return logger.(*RuntimeGoLogger).logger
}

func SetNextMatchID(ctx context.Context, nk runtime.NakamaModule, userID string, matchID MatchID, role TeamIndex, hostDiscordID string) error {
	settings, err := LoadMatchmakingSettings(ctx, nk, userID)
	if err != nil {
		return fmt.Errorf("Error loading matchmaking settings: %w", err)
	}

	settings.NextMatchID = matchID
	settings.NextMatchRole = role.String()
	settings.NextMatchDiscordID = hostDiscordID

	if err = StoreMatchmakingSettings(ctx, nk, userID, settings); err != nil {
		return fmt.Errorf("Error storing matchmaking settings: %w", err)
	}

	return nil
}<|MERGE_RESOLUTION|>--- conflicted
+++ resolved
@@ -218,11 +218,8 @@
 	}
 
 	// Register the event dispatch
-<<<<<<< HEAD
-	eventDispatch, err := NewEventDispatch(ctx, logger, db, nk, initializer, nil, nil, dg, statisticsQueue, vrmlScanQueue)
-=======
+
 	eventDispatch, err := NewEventDispatch(ctx, logger, db, nk, initializer, mongoClient, dg, statisticsQueue, vrmlScanQueue)
->>>>>>> 35b9a2bc
 	if err != nil {
 		return fmt.Errorf("unable to create event dispatch: %w", err)
 	}
