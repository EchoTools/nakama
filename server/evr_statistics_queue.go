--- conflicted
+++ resolved
@@ -89,8 +89,6 @@
 						}
 					}
 
-<<<<<<< HEAD
-=======
 					// If the operator is increment or decrement, read the current value, decode it, add the delta, and write it back.
 					// This is because the leaderboard uses a float64 encoding that is not compatible with simple integer arithmetic.
 					if e.BoardMeta.Operator == OperatorIncrement || e.BoardMeta.Operator == OperatorDecrement {
@@ -163,7 +161,6 @@
 						}
 					}
 
->>>>>>> 799842ef
 					if _, err := nk.LeaderboardRecordWrite(ctx, e.BoardMeta.ID(), e.UserID, e.DisplayName, e.Score, e.Subscore, md, e.Override()); err != nil {
 
 						// Try to create the leaderboard
