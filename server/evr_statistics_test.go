--- conflicted
+++ resolved
@@ -47,8 +47,6 @@
 			name:          "max positive value",
 			input:         float64(1<<32) - 1,
 			expectedScore: 4294967295000000000,
-<<<<<<< HEAD
-=======
 			expectedError: nil,
 		},
 	}
@@ -130,7 +128,6 @@
 			input:         -0.1,
 			expectedScore: 999999999999999, // 1e15 - 1 - 0 (since intPart = 0 for -0.1)
 			expectedSub:   899999999,       // (1.0 - 0.1) * (1e9 - 1)
->>>>>>> 300d2872
 			expectedError: nil,
 		},
 		{
@@ -172,11 +169,7 @@
 
 	for _, tc := range testCases {
 		t.Run(tc.name, func(t *testing.T) {
-<<<<<<< HEAD
-			score, err := Float64ToScoreLegacy(tc.input)
-=======
 			score, subscore, err := Float64ToScore(tc.input)
->>>>>>> 300d2872
 
 			if tc.expectedError != nil {
 				if err == nil || err.Error() != tc.expectedError.Error() {
