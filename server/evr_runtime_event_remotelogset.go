--- conflicted
+++ resolved
@@ -699,21 +699,7 @@
 				ResetSchedule: r,
 			}
 
-<<<<<<< HEAD
-			var statValue float64 = 0
-
-			if updateField.CanInt() {
-				statValue = float64(updateField.Int())
-			} else if updateField.CanUint() {
-				statValue = float64(updateField.Uint())
-			} else if updateField.CanFloat() {
-				statValue = float64(updateField.Float())
-			}
-
-			score, subscore, err := Float64ToScore(statValue)
-=======
 			score, subscore, err := Float64ToScore(value)
->>>>>>> 799842ef
 			if err != nil {
 				conversionErr = fmt.Errorf("failed to convert stat %s: %w", statName, err)
 				return
