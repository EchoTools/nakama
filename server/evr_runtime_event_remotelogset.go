--- conflicted
+++ resolved
@@ -699,30 +699,6 @@
 			totalLoudness = 0
 		}
 
-<<<<<<< HEAD
-		// Extract metadata (stored as strings)
-		if metadata, ok := record.Metadata.(map[string]interface{}); ok {
-			if val, ok := metadata["min_loudness"].(string); ok {
-				if parsed, err := strconv.ParseFloat(val, 64); err != nil {
-					logger.WithField("error", err).Warn("Failed to parse min_loudness from metadata")
-				} else {
-					minLoudness = parsed
-				}
-			}
-			if val, ok := metadata["max_loudness"].(string); ok {
-				if parsed, err := strconv.ParseFloat(val, 64); err != nil {
-					logger.WithField("error", err).Warn("Failed to parse max_loudness from metadata")
-				} else {
-					maxLoudness = parsed
-				}
-			}
-			if val, ok := metadata["count"].(string); ok {
-				if parsed, err := strconv.ParseInt(val, 10, 64); err != nil {
-					logger.WithField("error", err).Warn("Failed to parse count from metadata")
-				} else {
-					count = parsed
-				}
-=======
 		// Decode existing metadata
 		if record.Metadata != "" {
 			md, err := VOIPLoudnessRecordMetadataFromString(record.Metadata)
@@ -732,7 +708,6 @@
 				minLoudness = md.MinLoudness
 				maxLoudness = md.MaxLoudness
 				count = md.Count
->>>>>>> b830827a
 			}
 		}
 	}
@@ -764,14 +739,6 @@
 	}
 
 	// Create metadata with min, max, and count
-<<<<<<< HEAD
-	metadata := map[string]string{
-		"min_loudness": fmt.Sprintf("%f", minLoudness),
-		"max_loudness": fmt.Sprintf("%f", maxLoudness),
-		"count":        fmt.Sprintf("%d", count),
-	}
-
-=======
 	md := VOIPLoudnessRecordMetadata{
 		MinLoudness: minLoudness,
 		MaxLoudness: maxLoudness,
@@ -780,7 +747,6 @@
 
 	mdMap := md.ToMap()
 
->>>>>>> b830827a
 	// Queue the leaderboard update
 	entry := &StatisticsQueueEntry{
 		BoardMeta: LeaderboardMeta{
@@ -794,11 +760,7 @@
 		DisplayName: playerInfo.DisplayName,
 		Score:       score,
 		Subscore:    subscore,
-<<<<<<< HEAD
-		Metadata:    metadata,
-=======
 		Metadata:    mdMap,
->>>>>>> b830827a
 	}
 
 	return statisticsQueue.Add([]*StatisticsQueueEntry{entry})
