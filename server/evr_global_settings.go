--- conflicted
+++ resolved
@@ -130,11 +130,7 @@
 	return g.Matchmaking.EnableSBMM
 }
 
-<<<<<<< HEAD
 func ServiceSettingsLoad(ctx context.Context, logger runtime.Logger, nk runtime.NakamaModule) (*ServiceSettingsData, error) {
-=======
-func ServiceSettingsLoad(ctx context.Context, logger *zap.Logger, nk runtime.NakamaModule) (*ServiceSettingsData, error) {
->>>>>>> 1511a992
 
 	objs, err := nk.StorageRead(ctx, []*runtime.StorageRead{
 		{
@@ -189,11 +185,7 @@
 	"TwoPointGoals": true,
 }
 
-<<<<<<< HEAD
 func FixDefaultServiceSettings(logger runtime.Logger, data *ServiceSettingsData) {
-=======
-func FixDefaultServiceSettings(logger *zap.Logger, data *ServiceSettingsData) {
->>>>>>> 1511a992
 
 	// Initialize skill rating defaults
 	if data.SkillRating.Defaults.Z == 0 {
@@ -222,13 +214,9 @@
 		// Validate and remove invalid stat multiplier keys
 		for key := range data.SkillRating.TeamStatMultipliers {
 			if !ValidTeamStatFields[key] {
-<<<<<<< HEAD
 				if logger != nil {
-					logger.Warn("Removing invalid team stat multiplier key from configuration", zap.String("key", key))
+          logger.WithField("key", key).Warn("Removing invalid team stat multiplier key from configuration")
 				}
-=======
-				logger.Warn("Removing invalid team stat multiplier key from configuration", zap.String("key", key))
->>>>>>> 1511a992
 				delete(data.SkillRating.TeamStatMultipliers, key)
 			}
 		}
@@ -245,13 +233,9 @@
 		// Validate and remove invalid stat multiplier keys
 		for key := range data.SkillRating.PlayerStatMultipliers {
 			if !ValidTeamStatFields[key] {
-<<<<<<< HEAD
 				if logger != nil {
-					logger.Warn("Removing invalid player stat multiplier key from configuration", zap.String("key", key))
+					 logger.WithField("key", key).Warn("Removing invalid player stat multiplier key from configuration")
 				}
-=======
-				logger.Warn("Removing invalid player stat multiplier key from configuration", zap.String("key", key))
->>>>>>> 1511a992
 				delete(data.SkillRating.PlayerStatMultipliers, key)
 			}
 		}
