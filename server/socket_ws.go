--- conflicted
+++ resolved
@@ -27,6 +27,7 @@
 )
 
 func NewSocketWsAcceptor(logger *zap.Logger, config Config, sessionRegistry SessionRegistry, sessionCache SessionCache, statusRegistry StatusRegistry, matchmaker Matchmaker, tracker Tracker, metrics Metrics, runtime *Runtime, protojsonMarshaler *protojson.MarshalOptions, protojsonUnmarshaler *protojson.UnmarshalOptions, pipeline *Pipeline, evrPipeline *EvrPipeline, storageIndex StorageIndex) func(http.ResponseWriter, *http.Request) {
+func NewSocketWsAcceptor(logger *zap.Logger, config Config, sessionRegistry SessionRegistry, sessionCache SessionCache, statusRegistry StatusRegistry, matchmaker Matchmaker, tracker Tracker, metrics Metrics, runtime *Runtime, protojsonMarshaler *protojson.MarshalOptions, protojsonUnmarshaler *protojson.UnmarshalOptions, pipeline *Pipeline, evrPipeline *EvrPipeline, storageIndex StorageIndex) func(http.ResponseWriter, *http.Request) {
 	upgrader := &websocket.Upgrader{
 		ReadBufferSize:  config.GetSocket().ReadBufferSizeBytes,
 		WriteBufferSize: config.GetSocket().WriteBufferSizeBytes,
@@ -47,6 +48,8 @@
 			format = SessionFormatJson
 		case "protobuf":
 			format = SessionFormatProtobuf
+		case "evr":
+			format = SessionFormatEVR
 		case "evr":
 			format = SessionFormatEVR
 		default:
@@ -73,33 +76,10 @@
 			http.Error(w, "Missing or invalid token", 401)
 			return
 		}
-<<<<<<< HEAD
-
-		var (
-			ok       bool              = false
-			userID   uuid.UUID         = uuid.Nil
-			username string            = ""
-			vars     map[string]string = nil
-			expiry   int64             = 0
-		)
-		switch format {
-		case SessionFormatEVR:
-			if token != config.GetSocket().ServerKey {
-				http.Error(w, "Missing or invalid token", 401)
-				return
-			}
-		default:
-			userID, username, vars, expiry, _, _, ok = parseToken([]byte(config.GetSession().EncryptionKey), token)
-			if !ok || !sessionCache.IsValidSession(userID, expiry, token) {
-				http.Error(w, "Missing or invalid token", 401)
-				return
-			}
-=======
 		userID, username, vars, expiry, tokenId, issuedAt, ok := parseToken([]byte(config.GetSession().EncryptionKey), token)
 		if !ok || !sessionCache.IsValidSession(userID, expiry, token) {
 			http.Error(w, "Missing or invalid token", 401)
 			return
->>>>>>> 851adf57
 		}
 
 		// Extract lang query parameter. Use a default if empty or not present.
@@ -126,12 +106,11 @@
 		// TODO Add a preliminary EVR consumer to handle the first "authenticating" messages from the client and then
 		// hands off the authenticated session to the main consumer.
 
+		// TODO Add a preliminary EVR consumer to handle the first "authenticating" messages from the client and then
+		// hands off the authenticated session to the main consumer.
+
 		// Wrap the connection for application handling.
-<<<<<<< HEAD
-		session := NewSessionWS(logger, config, format, sessionID, userID, username, vars, expiry, clientIP, clientPort, lang, protojsonMarshaler, protojsonUnmarshaler, conn, sessionRegistry, statusRegistry, matchmaker, tracker, metrics, pipeline, evrPipeline, runtime, *r, storageIndex)
-=======
 		session := NewSessionWS(logger, config, format, sessionID, userID, username, tokenId, vars, expiry, issuedAt, clientIP, clientPort, lang, protojsonMarshaler, protojsonUnmarshaler, conn, sessionRegistry, statusRegistry, matchmaker, tracker, metrics, pipeline, runtime)
->>>>>>> 851adf57
 
 		// Add to the session registry.
 		sessionRegistry.Add(session)
@@ -156,7 +135,30 @@
 				// Only notification presence.
 				tracker.Track(session.Context(), sessionID, PresenceStream{Mode: StreamModeNotifications, Subject: userID}, userID, PresenceMeta{Format: format, Username: username, Hidden: true})
 			}
+		if format != SessionFormatEVR { // Evr sessions are authenticated in-band.
 
+			if status {
+				// Both notification and status presence.
+				tracker.TrackMulti(session.Context(), sessionID, []*TrackerOp{
+					{
+						Stream: PresenceStream{Mode: StreamModeNotifications, Subject: userID},
+						Meta:   PresenceMeta{Format: format, Username: username, Hidden: true},
+					},
+					{
+						Stream: PresenceStream{Mode: StreamModeStatus, Subject: userID},
+						Meta:   PresenceMeta{Format: format, Username: username, Status: ""},
+					},
+				}, userID)
+			} else {
+				// Only notification presence.
+				tracker.Track(session.Context(), sessionID, PresenceStream{Mode: StreamModeNotifications, Subject: userID}, userID, PresenceMeta{Format: format, Username: username, Hidden: true})
+			}
+
+			if config.GetSession().SingleSocket {
+				// Kick any other sockets for this user.
+				go sessionRegistry.SingleSession(session.Context(), tracker, userID, sessionID)
+			}
+		}
 			if config.GetSession().SingleSocket {
 				// Kick any other sockets for this user.
 				go sessionRegistry.SingleSession(session.Context(), tracker, userID, sessionID)
