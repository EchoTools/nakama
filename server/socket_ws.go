// Copyright 2018 The Nakama Authors
//
// Licensed under the Apache License, Version 2.0 (the "License");
// you may not use this file except in compliance with the License.
// You may obtain a copy of the License at
//
// http://www.apache.org/licenses/LICENSE-2.0
//
// Unless required by applicable law or agreed to in writing, software
// distributed under the License is distributed on an "AS IS" BASIS,
// WITHOUT WARRANTIES OR CONDITIONS OF ANY KIND, either express or implied.
// See the License for the specific language governing permissions and
// limitations under the License.

package server

import (
	"net"
	"net/http"
	"strconv"
	"strings"

	"github.com/gofrs/uuid/v5"
	"github.com/gorilla/websocket"
	"go.uber.org/zap"
	"google.golang.org/protobuf/encoding/protojson"
)

<<<<<<< HEAD
func NewSocketWsAcceptor(logger *zap.Logger, config Config, sessionRegistry SessionRegistry, sessionCache SessionCache, statusRegistry *StatusRegistry, matchmaker Matchmaker, tracker Tracker, metrics Metrics, runtime *Runtime, protojsonMarshaler *protojson.MarshalOptions, protojsonUnmarshaler *protojson.UnmarshalOptions, pipeline *Pipeline, evrPipeline *EvrPipeline, storageIndex StorageIndex) func(http.ResponseWriter, *http.Request) {
=======
func NewSocketWsAcceptor(logger *zap.Logger, config Config, sessionRegistry SessionRegistry, sessionCache SessionCache, statusRegistry StatusRegistry, matchmaker Matchmaker, tracker Tracker, metrics Metrics, runtime *Runtime, protojsonMarshaler *protojson.MarshalOptions, protojsonUnmarshaler *protojson.UnmarshalOptions, pipeline *Pipeline) func(http.ResponseWriter, *http.Request) {
>>>>>>> db374f96
	upgrader := &websocket.Upgrader{
		ReadBufferSize:  config.GetSocket().ReadBufferSizeBytes,
		WriteBufferSize: config.GetSocket().WriteBufferSizeBytes,
		CheckOrigin:     func(r *http.Request) bool { return true },
	}

	sessionIdGen := uuid.NewGenWithHWAF(func() (net.HardwareAddr, error) {
		hash := NodeToHash(config.GetName())
		return hash[:], nil
	})

	// This handler will be attached to the API Gateway server.
	return func(w http.ResponseWriter, r *http.Request) {
		// Check format.
		var format SessionFormat
		switch r.URL.Query().Get("format") {
		case "protobuf":
			format = SessionFormatProtobuf
		case "json":
			format = SessionFormatJson
		case "evr":
			format = SessionFormatEvr
		default:
			// Invalid values are rejected.
			http.Error(w, "Invalid format parameter", 400)
			return
		}

		// Check authentication.
		var token string
		if auth := r.Header["Authorization"]; len(auth) >= 1 {
			// Attempt header based authentication.
			const prefix = "Bearer "
			if !strings.HasPrefix(auth[0], prefix) {
				http.Error(w, "Missing or invalid token", 401)
				return
			}
			token = auth[0][len(prefix):]
		} else {
			// Attempt query parameter based authentication.
			token = r.URL.Query().Get("token")
		}
		if token == "" {
			http.Error(w, "Missing or invalid token", 401)
			return
		}
		var (
			ok       bool              = false
			userID   uuid.UUID         = uuid.Nil
			username string            = ""
			vars     map[string]string = nil
			expiry   int64             = 0
		)
		switch format {
		case SessionFormatEvr:
			if token != config.GetSocket().ServerKey {
				http.Error(w, "Missing or invalid token", 401)
				return
			}
		default:
			userID, username, vars, expiry, _, ok = parseToken([]byte(config.GetSession().EncryptionKey), token)
			if !ok || !sessionCache.IsValidSession(userID, expiry, token) {
				http.Error(w, "Missing or invalid token", 401)
				return
			}
		}

		// Extract lang query parameter. Use a default if empty or not present.
		lang := "en"
		if langParam := r.URL.Query().Get("lang"); langParam != "" {
			lang = langParam
		}

		// Upgrade to WebSocket.
		conn, err := upgrader.Upgrade(w, r, nil)
		if err != nil {
			// http.Error is invoked automatically from within the Upgrade function.
			logger.Debug("Could not upgrade to WebSocket", zap.Error(err))
			return
		}

		clientIP, clientPort := extractClientAddressFromRequest(logger, r)
		status, _ := strconv.ParseBool(r.URL.Query().Get("status"))
		sessionID := uuid.Must(sessionIdGen.NewV1())

		// Mark the start of the session.
		metrics.CountWebsocketOpened(1)

		// TODO Add a preliminary EVR consumer to handle the first "authenticating" messages from the client and then
		// hands off the authenticated session to the main consumer.

		// Wrap the connection for application handling.
		session := NewSessionWS(logger, config, format, sessionID, userID, username, vars, expiry, clientIP, clientPort, lang, protojsonMarshaler, protojsonUnmarshaler, conn, sessionRegistry, statusRegistry, matchmaker, tracker, metrics, pipeline, evrPipeline, runtime, *r, storageIndex)

		// Add to the session registry.
		sessionRegistry.Add(session)

<<<<<<< HEAD
		if format != SessionFormatEvr { // Evr sessions are authenticated in-band.

			// Register initial status tracking and presence(s) for this session.
			statusRegistry.Follow(sessionID, map[uuid.UUID]struct{}{userID: {}})
			if status {
				// Both notification and status presence.
				tracker.TrackMulti(session.Context(), sessionID, []*TrackerOp{
					{
						Stream: PresenceStream{Mode: StreamModeNotifications, Subject: userID},
						Meta:   PresenceMeta{Format: format, Username: username, Hidden: true},
					},
					{
						Stream: PresenceStream{Mode: StreamModeStatus, Subject: userID},
						Meta:   PresenceMeta{Format: format, Username: username, Status: ""},
					},
				}, userID, true)
			} else {
				// Only notification presence.
				tracker.Track(session.Context(), sessionID, PresenceStream{Mode: StreamModeNotifications, Subject: userID}, userID, PresenceMeta{Format: format, Username: username, Hidden: true}, true)
			}
=======
		// Register initial status tracking and presence(s) for this session.
		statusRegistry.Follow(sessionID, map[uuid.UUID]struct{}{userID: {}})
		if status {
			// Both notification and status presence.
			tracker.TrackMulti(session.Context(), sessionID, []*TrackerOp{
				{
					Stream: PresenceStream{Mode: StreamModeNotifications, Subject: userID},
					Meta:   PresenceMeta{Format: format, Username: username, Hidden: true},
				},
				{
					Stream: PresenceStream{Mode: StreamModeStatus, Subject: userID},
					Meta:   PresenceMeta{Format: format, Username: username, Status: ""},
				},
			}, userID)
		} else {
			// Only notification presence.
			tracker.Track(session.Context(), sessionID, PresenceStream{Mode: StreamModeNotifications, Subject: userID}, userID, PresenceMeta{Format: format, Username: username, Hidden: true})
		}
>>>>>>> db374f96

			if config.GetSession().SingleSocket {
				// Kick any other sockets for this user.
				go sessionRegistry.SingleSession(session.Context(), tracker, userID, sessionID)
			}
		}
		// Allow the server to begin processing incoming messages from this session.
		session.Consume()

		// Mark the end of the session.
		metrics.CountWebsocketClosed(1)
	}
}<|MERGE_RESOLUTION|>--- conflicted
+++ resolved
@@ -26,11 +26,7 @@
 	"google.golang.org/protobuf/encoding/protojson"
 )
 
-<<<<<<< HEAD
-func NewSocketWsAcceptor(logger *zap.Logger, config Config, sessionRegistry SessionRegistry, sessionCache SessionCache, statusRegistry *StatusRegistry, matchmaker Matchmaker, tracker Tracker, metrics Metrics, runtime *Runtime, protojsonMarshaler *protojson.MarshalOptions, protojsonUnmarshaler *protojson.UnmarshalOptions, pipeline *Pipeline, evrPipeline *EvrPipeline, storageIndex StorageIndex) func(http.ResponseWriter, *http.Request) {
-=======
-func NewSocketWsAcceptor(logger *zap.Logger, config Config, sessionRegistry SessionRegistry, sessionCache SessionCache, statusRegistry StatusRegistry, matchmaker Matchmaker, tracker Tracker, metrics Metrics, runtime *Runtime, protojsonMarshaler *protojson.MarshalOptions, protojsonUnmarshaler *protojson.UnmarshalOptions, pipeline *Pipeline) func(http.ResponseWriter, *http.Request) {
->>>>>>> db374f96
+func NewSocketWsAcceptor(logger *zap.Logger, config Config, sessionRegistry SessionRegistry, sessionCache SessionCache, statusRegistry StatusRegistry, matchmaker Matchmaker, tracker Tracker, metrics Metrics, runtime *Runtime, protojsonMarshaler *protojson.MarshalOptions, protojsonUnmarshaler *protojson.UnmarshalOptions, pipeline *Pipeline, evrPipeline *EvrPipeline, storageIndex StorageIndex) func(http.ResponseWriter, *http.Request) {
 	upgrader := &websocket.Upgrader{
 		ReadBufferSize:  config.GetSocket().ReadBufferSizeBytes,
 		WriteBufferSize: config.GetSocket().WriteBufferSizeBytes,
@@ -128,7 +124,6 @@
 		// Add to the session registry.
 		sessionRegistry.Add(session)
 
-<<<<<<< HEAD
 		if format != SessionFormatEvr { // Evr sessions are authenticated in-band.
 
 			// Register initial status tracking and presence(s) for this session.
@@ -144,31 +139,11 @@
 						Stream: PresenceStream{Mode: StreamModeStatus, Subject: userID},
 						Meta:   PresenceMeta{Format: format, Username: username, Status: ""},
 					},
-				}, userID, true)
+				}, userID)
 			} else {
 				// Only notification presence.
-				tracker.Track(session.Context(), sessionID, PresenceStream{Mode: StreamModeNotifications, Subject: userID}, userID, PresenceMeta{Format: format, Username: username, Hidden: true}, true)
+				tracker.Track(session.Context(), sessionID, PresenceStream{Mode: StreamModeNotifications, Subject: userID}, userID, PresenceMeta{Format: format, Username: username, Hidden: true})
 			}
-=======
-		// Register initial status tracking and presence(s) for this session.
-		statusRegistry.Follow(sessionID, map[uuid.UUID]struct{}{userID: {}})
-		if status {
-			// Both notification and status presence.
-			tracker.TrackMulti(session.Context(), sessionID, []*TrackerOp{
-				{
-					Stream: PresenceStream{Mode: StreamModeNotifications, Subject: userID},
-					Meta:   PresenceMeta{Format: format, Username: username, Hidden: true},
-				},
-				{
-					Stream: PresenceStream{Mode: StreamModeStatus, Subject: userID},
-					Meta:   PresenceMeta{Format: format, Username: username, Status: ""},
-				},
-			}, userID)
-		} else {
-			// Only notification presence.
-			tracker.Track(session.Context(), sessionID, PresenceStream{Mode: StreamModeNotifications, Subject: userID}, userID, PresenceMeta{Format: format, Username: username, Hidden: true})
-		}
->>>>>>> db374f96
 
 			if config.GetSession().SingleSocket {
 				// Kick any other sockets for this user.
