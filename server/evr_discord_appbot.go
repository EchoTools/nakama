--- conflicted
+++ resolved
@@ -3157,11 +3157,7 @@
 			case "set_ign_modal":
 				// Handle IGN override modal submission
 				data := i.ModalSubmitData()
-<<<<<<< HEAD
-				if err := d.handleSetModalSubmit(ctx, logger, s, i, &data, value); err != nil {
-=======
 				if err := d.handleSetIGNModalSubmit(ctx, logger, s, i, &data, value); err != nil {
->>>>>>> 863236af
 					logger.Error("Failed to handle set IGN modal submit", zap.Error(err))
 					s.InteractionRespond(i.Interaction, &discordgo.InteractionResponse{
 						Type: discordgo.InteractionResponseChannelMessageWithSource,
